--- conflicted
+++ resolved
@@ -697,11 +697,6 @@
             Load += MainMenu_Form_Load;
             Shown += MainMenu_form_Shown;
             ResizeBegin += MainMenu_Form_ResizeBegin;
-<<<<<<< HEAD
-            Click += CloseAllPanels;
-=======
-            KeyDown += MainMenu_form_KeyDown;
->>>>>>> 771f37f9
             Resize += MainMenu_form_Resize;
             MainTop_Panel.ResumeLayout(false);
             MainTop_Panel.PerformLayout();
