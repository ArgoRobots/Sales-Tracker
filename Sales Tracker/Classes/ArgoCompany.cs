﻿using Sales_Tracker.GridView;
using Sales_Tracker.Passwords;
using Sales_Tracker.Startup.Menus;
using Sales_Tracker.UI;
using System.Text;

namespace Sales_Tracker.Classes
{
    /// <summary>
    /// Static class responsible for managing company data files, company state, and file operations.
    /// </summary>
    public static class ArgoCompany
    {
        /// <summary>
        /// Static mutex used to ensure only one instance of a company can be open at a time.
        /// </summary>
        public static Mutex? ApplicationMutex { get; private set; } = null;

        /// <summary>
        /// Initializes cache directory and global application settings file.
        /// Creates necessary directories and files if they don't exist.
        /// </summary>
        public static void InitCacheFiles()
        {
            Directories.CreateDirectory(Directories.Cache_dir);

            if (!File.Exists(Directories.GlobalAppDataSettings_file))
            {
                Directories.CreateFile(Directories.GlobalAppDataSettings_file);
                Directories.CreateFile(Directories.ExchangeRates_file);

                // TEMPORARILY DISABLE TUTORIAL VIDEOS BECAUSE THEY DO NOT EXIST YET
                DataFileManager.SetValue(GlobalAppDataSettings.ImportSpreadsheetTutorial, bool.FalseString);
                DataFileManager.SetValue(GlobalAppDataSettings.ShowWelcomeForm, bool.FalseString);
            }
        }

        /// <summary>
        /// Saves all current company data to a tar file and resets change tracking.
        /// </summary>
        public static void SaveAll()
        {
            // Save the current application version
            string currentVersion = Tools.GetVersionNumber();
            DataFileManager.SetValue(AppDataSettings.AppVersion, currentVersion);

            Directories.CreateArgoTarFileFromDirectory(Directories.TempCompany_dir, Directories.ArgoCompany_file, true);
            Log.WriteWithFormat(2, "Saved '{0}'", Directories.CompanyName);
            ResetChanges();

            DataFileManager.SetValue(AppDataSettings.ChangesMade, false.ToString());
            Properties.Settings.Default.Save();
        }

        /// <summary>
        /// Prompts user to select a location and saves the company data to a new location.
        /// </summary>
        public static void SaveAs()
        {
            using SaveFileDialog dialog = new();
            dialog.FileName = Directories.CompanyName;
            dialog.DefaultExt = ArgoFiles.ArgoCompanyFileExtension;
            dialog.Filter = $"Argo Company Files|*{ArgoFiles.ArgoCompanyFileExtension}";
            dialog.Title = "Save Company As";

            if (dialog.ShowDialog() == DialogResult.OK)
            {
                // Create a tar file from the temp directory directly to the new location
                Directories.CreateArgoTarFileFromDirectory(Directories.TempCompany_dir, dialog.FileName, true);
                Log.WriteWithFormat(2, "Saved '{0}' to new location", Path.GetFileNameWithoutExtension(dialog.FileName));
            }
        }

        /// <summary>
        /// Asks the user to save if there are any changes.
        /// </summary>
        /// <returns>Returns true if the operation should continue (save, don't save, or no changes). Returns false if the user cancels.</returns>
        public static bool AskUserToSave()
        {
            if (!AreAnyChangesMade()) { return true; }

            CustomMessageBoxResult result = CustomMessageBox.Show(
            "Save changes", "Save changes to the following items?",
            CustomMessageBoxIcon.None, CustomMessageBoxButtons.SaveDontSaveCancel);

            switch (result)
            {
                case CustomMessageBoxResult.Save:
                    SaveAll();
                    break;
                case CustomMessageBoxResult.DontSave:
                    ResetChanges();
                    break;
                case CustomMessageBoxResult.Cancel:
                    // Cancel close
                    return false;
                default:  // If the CustomMessageBox was closed
                    // Cancel close
                    return false;
            }

            return true;
        }

        /// <summary>
        /// Checks if any changes have been made across all forms in the application.
        /// </summary>
        /// <returns>True if any changes have been made, false otherwise.</returns>
        public static bool AreAnyChangesMade()
        {
            if (MainMenu_Form.ThingsThatHaveChangedInFile.Count > 0 ||
                MainMenu_Form.SettingsThatHaveChangedInFile.Count > 0 ||
                Accountants_Form.ThingsThatHaveChangedInFile.Count > 0 ||
                Categories_Form.ThingsThatHaveChangedInFile.Count > 0 ||
                Companies_Form.ThingsThatHaveChangedInFile.Count > 0 ||
                Products_Form.ThingsThatHaveChangedInFile.Count > 0 ||
                AddSale_Form.ThingsThatHaveChangedInFile.Count > 0 ||
                AddPurchase_Form.ThingsThatHaveChangedInFile.Count > 0 ||
                Customers_Form.ThingsThatHaveChangedInFile.Count > 0)
            {
                return true;
            }
            return false;
        }

        /// <summary>
        /// Resets all change tracking collections across all forms.
        /// </summary>
        public static void ResetChanges()
        {
            MainMenu_Form.ThingsThatHaveChangedInFile.Clear();
            MainMenu_Form.SettingsThatHaveChangedInFile.Clear();
            Accountants_Form.ThingsThatHaveChangedInFile.Clear();
            Categories_Form.ThingsThatHaveChangedInFile.Clear();
            Companies_Form.ThingsThatHaveChangedInFile.Clear();
            Products_Form.ThingsThatHaveChangedInFile.Clear();
            AddSale_Form.ThingsThatHaveChangedInFile.Clear();
            AddPurchase_Form.ThingsThatHaveChangedInFile.Clear();
<<<<<<< HEAD
            Customers_Form.ThingsThatHaveChangedInFile.Clear();
=======
            DataFileManager.SetValue(AppDataSettings.ChangesMade, false.ToString());
>>>>>>> b4df8127
        }

        /// <summary>
        /// Opens a dialog for selecting and opening an existing company file.
        /// </summary>
        public static void OpenCompanyFromDialog()
        {
            // Select file
            OpenFileDialog dialog = new()
            {
                Filter = $"Argo company (*{ArgoFiles.ArgoCompanyFileExtension})|*{ArgoFiles.ArgoCompanyFileExtension}"
            };

            if (dialog.ShowDialog() == DialogResult.OK)
            {
                if (!OnlyAllowOneInstanceOfACompany(Path.GetFileNameWithoutExtension(dialog.FileName)))
                {
                    return;
                }

                if (!OpenCompanyFromPath(Directory.GetParent(dialog.FileName).FullName, dialog.FileName))
                {
                    return;
                }
                GetStarted_Form.Instance.ShowMainMenu();
            }
        }

        /// <summary>
        /// Opens a company file at the specified location.
        /// </summary>
        /// <returns>True if successfully opened, otherwise false.</returns>
        private static bool OpenCompanyFromPath(string filePath, string name)
        {
            Directories.SetDirectories(filePath, Path.GetFileNameWithoutExtension(name));

            if (!VersionCompatibilityChecker.HandleFileVersionCompatibility(filePath))
            {
                return false;
            }

            if (!PasswordManager.EnterPassword())
            {
                return false;
            }

            // Save recently opened companies
            DataFileManager.AppendValue(GlobalAppDataSettings.RecentCompanies, Directories.ArgoCompany_file);

            // Import company data
            List<string> dirNames = Directories.GetListOfAllDirectoryNamesInDirectory(Directories.AppData_dir);
            Directories.ImportArgoTarFile(Directories.ArgoCompany_file, Directories.AppData_dir, dirNames, false);
            DataFileManager.SetValue(AppDataSettings.ChangesMade, false.ToString());

            return true;
        }

        /// <summary>
        /// Renames the company company and updates all associated files and directories.
        /// </summary>
        public static void Rename(string name)
        {
            string newFile = Directories.ArgoCompany_dir + name + ArgoFiles.ArgoCompanyFileExtension;
            string newDir = Directories.AppData_dir + name;

            // Rename in file
            Directories.MoveFile(Directories.ArgoCompany_file, newFile);
            Directories.RenameFolder(Directories.TempCompany_dir, newDir);

            Directories.SetDirectories(Directories.ArgoCompany_dir, name);

            // Update recently opened companies
            DataFileManager.AppendValue(GlobalAppDataSettings.RecentCompanies, Directories.ArgoCompany_file);
        }

        /// <summary>
        /// Clears all cached data and displays the amount of space cleared.
        /// </summary>
        public static void ClearCache()
        {
            string directoryPath = Directories.Cache_dir;
            long totalSizeInBytes = 0;

            if (Directory.Exists(directoryPath))
            {
                totalSizeInBytes = Directories.CalculateDirectorySize(directoryPath);
                Directories.DeleteDirectory(directoryPath, true);
            }

            string totalSizeReadable = Tools.ConvertBytesToReadableSize(totalSizeInBytes);

            if (totalSizeInBytes > 0)
            {
                CustomMessageBox.ShowWithFormat("Cleared cache", "Cleared {0} of cached data.",
                    CustomMessageBoxIcon.Success, CustomMessageBoxButtons.Ok,
                    totalSizeReadable);
            }
            else
            {
                CustomMessageBox.Show("No cache to clear", "No cache to clear.",
                    CustomMessageBoxIcon.Info, CustomMessageBoxButtons.Ok);
            }
        }

        /// <summary>
        /// Opens a new company when another company is already open. Handles saving current company's changes if necessary.
        /// </summary>
        public static void OpenCompanyWhenACompanyIsAlreadyOpen()
        {
            // Select file
            OpenFileDialog dialog = new()
            {
                Filter = $"Argo company (*{ArgoFiles.ArgoCompanyFileExtension})|*{ArgoFiles.ArgoCompanyFileExtension}"
            };

            if (dialog.ShowDialog() == DialogResult.OK)
            {
                OpenCompanyWhenACompanyIsAlreadyOpenFromPath(dialog.FileName);
            }
        }

        /// <summary>
        /// Opens a new company from the specified file path when another company is already open.
        /// Handles saving current company's changes if necessary.
        /// </summary>
        public static void OpenCompanyWhenACompanyIsAlreadyOpenFromPath(string filePath, bool overrideCompanyAlreadyOpen = false)
        {
            // Validate the file path
            if (string.IsNullOrEmpty(filePath) || !File.Exists(filePath))
            {
                CustomMessageBox.Show("Company does not exist", "The specified company file does not exist.",
                    CustomMessageBoxIcon.Exclamation, CustomMessageBoxButtons.Ok);
                return;
            }

            // If this company is already open
            if (Directories.ArgoCompany_file == filePath && !overrideCompanyAlreadyOpen)
            {
                CustomMessageBox.Show("Company already open", "This company is already open.",
                    CustomMessageBoxIcon.Exclamation, CustomMessageBoxButtons.Ok);
                return;
            }

            if (!VersionCompatibilityChecker.HandleFileVersionCompatibility(filePath))
            {
                return;
            }

            // Save current company
            if (!AskUserToSave())
            {
                return;
            }

            Directories.DeleteDirectory(Directories.TempCompany_dir, true);

            if (!OpenCompanyFromPath(Directory.GetParent(filePath).FullName, filePath))
            {
                return;
            }

            MainMenu_Form.IsProgramLoading = true;
            MainMenu_Form.Instance.ResetData();
            MainMenu_Form.Instance.LoadData();
            MainMenu_Form.IsProgramLoading = false;

            // Reset controls
            MainMenu_Form.Instance.SetCompanyLabel();
            MainMenu_Form.Instance.UpdateTotalLabels();
            MainMenu_Form.Instance.LoadOrRefreshMainCharts();
            MainMenu_Form.Instance.HideShowingResultsForLabel();
            MainMenu_Form.Instance.UpdateMainMenuFormText();
            MainMenu_Form.Instance.SetAllAnalyticTabsAsNotLoaded();
            MainMenu_Form.Instance.ReloadCurrentAnalyticTab();
            DataGridViewManager.UpdateRowColors(MainMenu_Form.Instance.SelectedDataGridView);
            DateRange_Form.Instance.ResetControls();
            CompanyLogo.SetCompanyLogo();

            Tools.CloseAllOpenForms();

            bool hasVisibleRows = AreRowsVisible(MainMenu_Form.Instance.SelectedDataGridView);
            LabelManager.ManageNoDataLabelOnControl(hasVisibleRows, MainMenu_Form.Instance.SelectedDataGridView);
        }

        /// <summary>
        /// Checks if any rows in the given DataGridView are visible.
        /// </summary>
        /// <returns>True if any rows are visible, otherwise false.</returns>
        private static bool AreRowsVisible(DataGridView dataGridView)
        {
            foreach (DataGridViewRow row in dataGridView.Rows)
            {
                if (row.Visible)
                {
                    return true;
                }
            }
            return false;
        }

        /// <summary>
        /// Ensures only one instance of a company can be open at a time.
        /// </summary>
        /// <returns>True if this is the only instance, false if another instance exists.</returns>
        public static bool OnlyAllowOneInstanceOfACompany(string companyFilePath)
        {
            if (!CreateMutex(companyFilePath))
            {
                CustomMessageBox.Show("Already open",
                    "This company is already open.",
                    CustomMessageBoxIcon.Exclamation, CustomMessageBoxButtons.Ok);
                ApplicationMutex?.Dispose();  // Reset
                return false;
            }
            return true;
        }

        /// <summary>
        /// Only allow one instance of a company to be open at a time.
        /// </summary>
        /// <returns>True if a mutex is created. False if a mutex already exists.</returns>
        public static bool CreateMutex(string companyFilePath)
        {
            string uniqueMutexName = "Global\\MyApplication_" + GetUniqueCompanyIdentifier(companyFilePath);
            ApplicationMutex = new Mutex(initiallyOwned: true, name: uniqueMutexName, out bool createdNew);

            if (createdNew)
            {
                return true;
            }
            return false;
        }

        /// <summary>
        /// Generates a unique identifier for a company based on its file path.
        /// </summary>
        /// <returns>Base64 encoded unique identifier.</returns>
        public static string GetUniqueCompanyIdentifier(string companyFilePath)
        {
            return Convert.ToBase64String(Encoding.UTF8.GetBytes(companyFilePath));
        }

        /// <summary>
        /// This will prompt the user to recover any unsaved work.
        /// </summary>
        /// <returns>True if unsaved work was recovered. False if no work was recovered.</returns>
        public static void RecoverUnsavedWork()
        {
            List<string> companies = Directories.GetListOfAllDirectoriesInDirectory(Directories.AppData_dir);

            foreach (string company in companies)
            {
                string translationsFolder = Path.Combine(Directories.AppData_dir, Directories.TranlationsReferenceFolderName);

                if (company + @"\" == Directories.Cache_dir ||
                    company == translationsFolder)
                {
                    continue;
                }

                // If there are no changes
                string filepath = Path.Combine(company, Directories.CompanyDataFileName);
                bool changesMade = DataFileManager.GetBoolValue(AppDataSettings.ChangesMade, filepath);
                if (!changesMade)
                {
                    // Delete the temp folder
                    Directories.DeleteDirectory(company, true);
                    return;
                }

                CustomMessageBoxResult result = CustomMessageBox.ShowWithFormat("Unsaved work found",
                    "Unsaved work was found. Would you like to recover it? {0}",
                    CustomMessageBoxIcon.Exclamation,
                    CustomMessageBoxButtons.YesNo,
                    Path.GetFileName(company));

                if (result == CustomMessageBoxResult.Yes)
                {
                    CustomMessageBox.Show("Select folder",
                        $"You will be promted to select a folder to save the unsaved work.",
                        CustomMessageBoxIcon.Info, CustomMessageBoxButtons.Ok);

                    // Select folder
                    Ookii.Dialogs.WinForms.VistaFolderBrowserDialog dialog = new();

                    if (dialog.ShowDialog() == DialogResult.OK)
                    {
                        Directories.SetDirectories(dialog.SelectedPath, Path.GetFileNameWithoutExtension(company));
                        SaveAll();

                        // Delete the temp folder
                        Directories.DeleteDirectory(company, true);
                    }
                }
                else if (result == CustomMessageBoxResult.No)
                {
                    // Delete the temp folder
                    Directories.DeleteDirectory(company, true);
                }
            }
        }

        /// <summary>
        /// Retrieves a list of valid recent company paths from the global application data settings.
        /// </summary>
        public static List<string> GetValidRecentCompanyPaths(bool excludeCurrentCompany)
        {
            string? value = DataFileManager.GetValue(GlobalAppDataSettings.RecentCompanies);
            if (string.IsNullOrEmpty(value))
            {
                return [];
            }

            string[] companyPaths = value.Split(',');
            Array.Reverse(companyPaths);  // Reverse the array so it loads in the correct order

            string? currentCompanyPath = null;
            if (excludeCurrentCompany)
            {
                currentCompanyPath = Directories.ArgoCompany_file;
            }

            // Remove duplicates (case-insensitive), filter valid paths, and optionally exclude the current company
            List<string> validCompanyPaths = companyPaths
                .Distinct(StringComparer.OrdinalIgnoreCase)
                .Where(File.Exists)
                .Where(path => !excludeCurrentCompany || !string.Equals(path, currentCompanyPath, StringComparison.OrdinalIgnoreCase))
                .ToList();

            return validCompanyPaths;
        }
    }
}<|MERGE_RESOLUTION|>--- conflicted
+++ resolved
@@ -115,8 +115,7 @@
                 Companies_Form.ThingsThatHaveChangedInFile.Count > 0 ||
                 Products_Form.ThingsThatHaveChangedInFile.Count > 0 ||
                 AddSale_Form.ThingsThatHaveChangedInFile.Count > 0 ||
-                AddPurchase_Form.ThingsThatHaveChangedInFile.Count > 0 ||
-                Customers_Form.ThingsThatHaveChangedInFile.Count > 0)
+                AddPurchase_Form.ThingsThatHaveChangedInFile.Count > 0)
             {
                 return true;
             }
@@ -136,11 +135,7 @@
             Products_Form.ThingsThatHaveChangedInFile.Clear();
             AddSale_Form.ThingsThatHaveChangedInFile.Clear();
             AddPurchase_Form.ThingsThatHaveChangedInFile.Clear();
-<<<<<<< HEAD
-            Customers_Form.ThingsThatHaveChangedInFile.Clear();
-=======
             DataFileManager.SetValue(AppDataSettings.ChangesMade, false.ToString());
->>>>>>> b4df8127
         }
 
         /// <summary>
