--- conflicted
+++ resolved
@@ -2326,18 +2326,15 @@
             return [
                 Sale_DataGridView,
                 Purchase_DataGridView,
-<<<<<<< HEAD
                 TotalPurchases_Chart,
                 DistributionOfPurchases_Chart,
                 TotalSales_Chart,
                 DistributionOfSales_Chart,
-=======
                 Rental_DataGridView,
                 PurchaseTotals_Chart,
                 PurchaseDistribution_Chart,
                 SaleTotals_Chart,
                 SaleDistribution_Chart,
->>>>>>> 173b382c
                 Profits_Chart,
                 Total_Panel
             ];
