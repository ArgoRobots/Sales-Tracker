--- conflicted
+++ resolved
@@ -35,15 +35,9 @@
     <PackageReference Include="ClosedXML" Version="0.105.0" />
     <PackageReference Include="EPPlus" Version="8.2.1" />
     <PackageReference Include="Google.Apis.CloudResourceManager.v1" Version="1.70.0.3809" />
-<<<<<<< HEAD
-    <PackageReference Include="Google.Apis.Drive.v3" Version="1.72.0.3944" />
-    <PackageReference Include="Google.Apis.Iam.v1" Version="1.72.0.3935" />
-    <PackageReference Include="Google.Apis.ServiceUsage.v1" Version="1.72.0.3946" />
-=======
     <PackageReference Include="Google.Apis.Drive.v3" Version="1.72.0.3938" />
     <PackageReference Include="Google.Apis.Iam.v1" Version="1.72.0.3935" />
     <PackageReference Include="Google.Apis.ServiceUsage.v1" Version="1.71.0.3914" />
->>>>>>> 2403ad59
     <PackageReference Include="Google.Apis.Sheets.v4" Version="1.70.0.3819" />
     <PackageReference Include="Guna.UI2.WinForms" Version="2.0.4.7" />
     <PackageReference Include="LiveChartsCore.SkiaSharpView.WinForms" Version="2.0.0-rc5.4" />
