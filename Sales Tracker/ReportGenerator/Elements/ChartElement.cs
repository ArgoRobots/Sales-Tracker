--- conflicted
+++ resolved
@@ -626,27 +626,6 @@
             using MemoryStream stream = new(data.ToArray());
             return new Bitmap(stream);
         }
-<<<<<<< HEAD
-        public override void DrawDesignerElement(Graphics graphics)
-        {
-            using SolidBrush brush = new(Color.LightBlue);
-            using Pen pen = new(Color.Gray, 1);
-            graphics.FillRectangle(brush, Bounds);
-            graphics.DrawRectangle(pen, Bounds);
-
-            using Font font = new("Segoe UI", 9);
-            using SolidBrush textBrush = new(Color.Black);
-            StringFormat format = new()
-            {
-                Alignment = StringAlignment.Center,
-                LineAlignment = StringAlignment.Center
-            };
-
-            string text = DisplayName ?? ChartType.ToString();
-            graphics.DrawString(text, font, textBrush, Bounds, format);
-        }
-=======
->>>>>>> aa690a34
         protected override int CreateElementSpecificControls(Panel container, int yPosition, Action onPropertyChanged)
         {
             // Chart type selector
