﻿using Guna.UI2.WinForms;
using SkiaSharp;
using Svg.Skia;
using System.Drawing.Drawing2D;
using System.Drawing.Imaging;

namespace Sales_Tracker.ReportGenerator.Elements
{
    /// <summary>
    /// Image scaling modes for display.
    /// </summary>
    public enum ImageScaleMode
    {
        Stretch,  // Stretch to fill bounds (may distort)
        Fit,      // Fit within bounds (maintain aspect ratio)
        Fill,     // Fill bounds (maintain aspect ratio, may crop)
        Center    // Center at original size
    }

    /// <summary>
    /// Image element for displaying PNG, JPEG, and SVG images.
    /// </summary>
    public class ImageElement : BaseElement, IDisposable
    {
        // Properties
        public string ImagePath { get; set; } = "";
        public ImageScaleMode ScaleMode { get; set; } = ImageScaleMode.Fit;
        public Color BackgroundColor { get; set; } = Color.Transparent;
        public Color BorderColor { get; set; } = Color.Transparent;
        public int BorderThickness { get; set; } = 0;
        public bool MaintainAspectRatio { get; set; } = true;
        public int CornerRadius_Percent { get; set; } = 0;
        public byte Opacity { get; set; } = 255;

        // Cached image data
        private Image _cachedImage;
        private SKSvg _cachedSvg;
        private string _cachedImagePath;

        /// <summary>
        /// Calculates the actual corner radius in pixels based on the percentage and bounds.
        /// </summary>
        private int GetActualCornerRadius()
        {
            if (CornerRadius_Percent <= 0) { return 0; }

            // Calculate radius as percentage of the smaller dimension
            // At 100%, radius = half of smaller side (creates a circle)
            int minDimension = Math.Min(Bounds.Width, Bounds.Height);
            return (int)(minDimension * (CornerRadius_Percent / 200.0));
        }

        // Overrides
        public override ReportElementType GetElementType() => ReportElementType.Image;
        public override BaseElement Clone()
        {
            return new ImageElement
            {
                Id = Guid.NewGuid().ToString(),
                Bounds = Bounds,
                ZOrder = ZOrder,
                IsSelected = false,
                IsVisible = IsVisible,
                ImagePath = ImagePath,
                ScaleMode = ScaleMode,
                BackgroundColor = BackgroundColor,
                BorderColor = BorderColor,
                BorderThickness = BorderThickness,
                MaintainAspectRatio = MaintainAspectRatio,
                CornerRadius_Percent = CornerRadius_Percent,
                Opacity = Opacity
            };
        }
        public override void RenderElement(Graphics graphics, ReportConfiguration config)
        {
            try
            {
                int actualRadius = GetActualCornerRadius();

                // Draw background if not transparent
                if (BackgroundColor != Color.Transparent)
                {
                    using SolidBrush bgBrush = new(BackgroundColor);
                    if (actualRadius > 0)
                    {
                        using GraphicsPath path = GetRoundedRectanglePath(Bounds, actualRadius);
                        graphics.FillPath(bgBrush, path);
                    }
                    else
                    {
                        graphics.FillRectangle(bgBrush, Bounds);
                    }
                }

                // Load and render image
                if (!string.IsNullOrEmpty(ImagePath) && File.Exists(ImagePath))
                {
                    string extension = Path.GetExtension(ImagePath).ToLowerInvariant();

                    if (extension == ".svg")
                    {
                        RenderSvgImage(graphics);
                    }
                    else if (extension == ".png" || extension == ".jpg" || extension == ".jpeg")
                    {
                        RenderBitmapImage(graphics);
                    }
                }
                else
                {
                    RenderPlaceholder(graphics);
                }

                // Draw border if specified
                if (BorderColor != Color.Transparent && BorderThickness > 0)
                {
                    using Pen borderPen = new(BorderColor, BorderThickness);
                    if (actualRadius > 0)
                    {
                        using GraphicsPath path = GetRoundedRectanglePath(Bounds, actualRadius);
                        graphics.DrawPath(borderPen, path);
                    }
                    else
                    {
                        graphics.DrawRectangle(borderPen, Bounds);
                    }
                }
            }
            catch (Exception ex)
            {
                RenderErrorPlaceholder(graphics, $"Error: {ex.Message}");
            }
        }

        private void RenderBitmapImage(Graphics graphics)
        {
            // Load image if not cached or path changed
            if (_cachedImage == null || _cachedImagePath != ImagePath)
            {
                _cachedImage?.Dispose();
                _cachedImage = Image.FromFile(ImagePath);
                _cachedImagePath = ImagePath;
            }

            if (_cachedImage == null) return;

            // Save graphics state
            GraphicsState state = graphics.Save();

            try
            {
                int actualRadius = GetActualCornerRadius();

                // Set up clipping if using rounded corners
                if (actualRadius > 0)
                {
                    using GraphicsPath path = GetRoundedRectanglePath(Bounds, actualRadius);
                    graphics.SetClip(path);
                }

                // Apply opacity
                if (Opacity < 255)
                {
                    ColorMatrix colorMatrix = new()
                    {
                        Matrix33 = Opacity / 255f
                    };
                    ImageAttributes imageAttributes = new();
                    imageAttributes.SetColorMatrix(colorMatrix, ColorMatrixFlag.Default, ColorAdjustType.Bitmap);

                    Rectangle destRect = CalculateImageBounds();
                    graphics.DrawImage(_cachedImage, destRect, 0, 0, _cachedImage.Width, _cachedImage.Height, GraphicsUnit.Pixel, imageAttributes);
                }
                else
                {
                    Rectangle destRect = CalculateImageBounds();
                    graphics.DrawImage(_cachedImage, destRect);
                }
            }
            finally
            {
                graphics.Restore(state);
            }
        }
        private void RenderSvgImage(Graphics graphics)
        {
            // Load SVG if not cached or path changed
            if (_cachedSvg == null || _cachedImagePath != ImagePath)
            {
                _cachedSvg = new SKSvg();
                _cachedSvg.Load(ImagePath);
                _cachedImagePath = ImagePath;
            }

            if (_cachedSvg?.Picture == null) return;

            // Save graphics state
            GraphicsState state = graphics.Save();

            try
            {
                int actualRadius = GetActualCornerRadius();

                // Set up clipping if using rounded corners
                if (actualRadius > 0)
                {
                    using GraphicsPath path = GetRoundedRectanglePath(Bounds, actualRadius);
                    graphics.SetClip(path);
                }

                // Calculate scale and position for SVG
                Rectangle destRect = CalculateSvgBounds();

                // Create a bitmap to render the SVG
                using SKBitmap bitmap = new(destRect.Width, destRect.Height);
                using SKCanvas canvas = new(bitmap);

                canvas.Clear(SKColors.Transparent);

                // Calculate scale to fit SVG in destination rectangle
                float scaleX = destRect.Width / _cachedSvg.Picture.CullRect.Width;
                float scaleY = destRect.Height / _cachedSvg.Picture.CullRect.Height;

                float scale = ScaleMode switch
                {
                    ImageScaleMode.Fit => Math.Min(scaleX, scaleY),
                    ImageScaleMode.Fill => Math.Max(scaleX, scaleY),
                    ImageScaleMode.Stretch => 1f,
                    _ => Math.Min(scaleX, scaleY)
                };

                if (ScaleMode == ImageScaleMode.Stretch)
                {
                    canvas.Scale(scaleX, scaleY);
                }
                else
                {
                    canvas.Scale(scale, scale);
                }

                // Center the SVG in the destination rectangle
                float offsetX = (destRect.Width / scale - _cachedSvg.Picture.CullRect.Width) / 2;
                float offsetY = (destRect.Height / scale - _cachedSvg.Picture.CullRect.Height) / 2;
                canvas.Translate(offsetX, offsetY);

                // Draw SVG
                if (Opacity < 255)
                {
                    using SKPaint paint = new();
                    paint.Color = new SKColor(255, 255, 255, Opacity);
                    canvas.DrawPicture(_cachedSvg.Picture, paint);
                }
                else
                {
                    canvas.DrawPicture(_cachedSvg.Picture);
                }

                canvas.Flush();

                // Convert SKBitmap to GDI+ Image
                using SKImage skImage = SKImage.FromBitmap(bitmap);
                using SKData data = skImage.Encode();
                using MemoryStream stream = new(data.ToArray());
                using Image renderedImage = Image.FromStream(stream);

                graphics.DrawImage(renderedImage, destRect);
            }
            finally
            {
                graphics.Restore(state);
            }
        }
        private Rectangle CalculateImageBounds()
        {
            if (_cachedImage == null || ScaleMode == ImageScaleMode.Stretch)
            {
                return Bounds;
            }

            float imageAspect = (float)_cachedImage.Width / _cachedImage.Height;
            float boundsAspect = (float)Bounds.Width / Bounds.Height;

            return ScaleMode switch
            {
                ImageScaleMode.Fit => CalculateFitBounds(imageAspect, boundsAspect),
                ImageScaleMode.Fill => CalculateFillBounds(imageAspect, boundsAspect),
                ImageScaleMode.Center => CalculateCenterBounds(),
                _ => Bounds
            };
        }
        private Rectangle CalculateSvgBounds()
        {
            if (_cachedSvg?.Picture == null || ScaleMode == ImageScaleMode.Stretch)
            {
                return Bounds;
            }

            float imageAspect = _cachedSvg.Picture.CullRect.Width / _cachedSvg.Picture.CullRect.Height;
            float boundsAspect = (float)Bounds.Width / Bounds.Height;

            return ScaleMode switch
            {
                ImageScaleMode.Fit => CalculateFitBounds(imageAspect, boundsAspect),
                ImageScaleMode.Fill => CalculateFillBounds(imageAspect, boundsAspect),
                ImageScaleMode.Center => CalculateCenterBounds(),
                _ => Bounds
            };
        }
        private Rectangle CalculateFitBounds(float imageAspect, float boundsAspect)
        {
            int width, height;

            if (imageAspect > boundsAspect)
            {
                // Image is wider than bounds
                width = Bounds.Width;
                height = (int)(Bounds.Width / imageAspect);
            }
            else
            {
                // Image is taller than bounds
                width = (int)(Bounds.Height * imageAspect);
                height = Bounds.Height;
            }

            int x = Bounds.X + (Bounds.Width - width) / 2;
            int y = Bounds.Y + (Bounds.Height - height) / 2;

            return new Rectangle(x, y, width, height);
        }
        private Rectangle CalculateFillBounds(float imageAspect, float boundsAspect)
        {
            int width, height;

            if (imageAspect > boundsAspect)
            {
                // Image is wider than bounds
                width = (int)(Bounds.Height * imageAspect);
                height = Bounds.Height;
            }
            else
            {
                // Image is taller than bounds
                width = Bounds.Width;
                height = (int)(Bounds.Width / imageAspect);
            }

            int x = Bounds.X + (Bounds.Width - width) / 2;
            int y = Bounds.Y + (Bounds.Height - height) / 2;

            return new Rectangle(x, y, width, height);
        }
        private Rectangle CalculateCenterBounds()
        {
            if (_cachedImage == null) return Bounds;

            int x = Bounds.X + (Bounds.Width - _cachedImage.Width) / 2;
            int y = Bounds.Y + (Bounds.Height - _cachedImage.Height) / 2;

            return new Rectangle(x, y, _cachedImage.Width, _cachedImage.Height);
        }
        private static GraphicsPath GetRoundedRectanglePath(Rectangle rect, int radius)
        {
            GraphicsPath path = new();
            int diameter = radius * 2;

            path.AddArc(rect.X, rect.Y, diameter, diameter, 180, 90);
            path.AddArc(rect.Right - diameter, rect.Y, diameter, diameter, 270, 90);
            path.AddArc(rect.Right - diameter, rect.Bottom - diameter, diameter, diameter, 0, 90);
            path.AddArc(rect.X, rect.Bottom - diameter, diameter, diameter, 90, 90);
            path.CloseFigure();

            return path;
        }
        private void RenderPlaceholder(Graphics graphics)
        {
            using SolidBrush brush = new(Color.FromArgb(240, 240, 240));
            using Pen pen = new(Color.Gray, 1);
            using Font font = new("Segoe UI", 9);
            using SolidBrush textBrush = new(Color.Gray);

            graphics.FillRectangle(brush, Bounds);
            graphics.DrawRectangle(pen, Bounds);

            StringFormat format = new()
            {
                Alignment = StringAlignment.Center,
                LineAlignment = StringAlignment.Center
            };

            string message = string.IsNullOrEmpty(ImagePath)
                ? "No image selected"
                : "Image not found";

            graphics.DrawString(message, font, textBrush, Bounds, format);
        }
        private void RenderErrorPlaceholder(Graphics graphics, string errorMessage)
        {
            using SolidBrush brush = new(Color.LightPink);
            using Pen pen = new(Color.Red, 2);
            using Font font = new("Segoe UI", 9);
            using SolidBrush textBrush = new(Color.DarkRed);

            graphics.FillRectangle(brush, Bounds);
            graphics.DrawRectangle(pen, Bounds);

            StringFormat format = new()
            {
                Alignment = StringAlignment.Center,
                LineAlignment = StringAlignment.Center
            };

            graphics.DrawString(errorMessage, font, textBrush, Bounds, format);
        }
<<<<<<< HEAD
        public override void DrawDesignerElement(Graphics graphics)
        {
            // Draw same as RenderElement for consistency
            RenderElement(graphics, null);

            // Add a subtle overlay to indicate it's in designer mode
            using SolidBrush overlayBrush = new(Color.FromArgb(10, 0, 0, 255));
            graphics.FillRectangle(overlayBrush, Bounds);
        }
=======
>>>>>>> aa690a34
        protected override int CreateElementSpecificControls(Panel container, int yPosition, Action onPropertyChanged)
        {
            // Image path
            AddPropertyLabel(container, "Image:", yPosition);

            // Browse button
            Guna2Button browseButton = new()
            {
                Text = "Browse...",
                Size = new Size(container.Width - 95, 45),
                Location = new Point(85, yPosition),
                BorderRadius = 2,
                BorderThickness = 1,
                Font = new Font("Segoe UI", 9),
                Anchor = AnchorStyles.Top | AnchorStyles.Left | AnchorStyles.Right
            };

            container.Controls.Add(browseButton);
            CacheControl("BrowseButton", browseButton, null);  // No update action needed
            yPosition += ControlRowHeight;

            // Path label
            Label pathLabel = new()
            {
                Text = !string.IsNullOrEmpty(ImagePath) ? Path.GetFileName(ImagePath) : "No image selected",
                Font = new Font("Segoe UI", 8),
                ForeColor = Color.Gray,
                Location = new Point(85, yPosition),
                AutoSize = true
            };
            container.Controls.Add(pathLabel);
            CacheControl("PathLabel", pathLabel, () =>
                pathLabel.Text = !string.IsNullOrEmpty(ImagePath) ? Path.GetFileName(ImagePath) : "No image selected");

            // Update browse button click handler to update the label
            browseButton.Click += (s, e) =>
            {
                using OpenFileDialog openDialog = new();
                openDialog.Filter = "Image Files|*.png;*.jpg;*.jpeg;*.svg|PNG Files|*.png|JPEG Files|*.jpg;*.jpeg|SVG Files|*.svg|All Files|*.*";
                openDialog.Title = "Select Image";

                if (!string.IsNullOrEmpty(ImagePath) && File.Exists(ImagePath))
                {
                    openDialog.InitialDirectory = Path.GetDirectoryName(ImagePath);
                }

                if (openDialog.ShowDialog() == DialogResult.OK)
                {
                    ImagePath = openDialog.FileName;
                    _cachedImage?.Dispose();
                    _cachedImage = null;
                    _cachedSvg = null;
                    _cachedImagePath = null;

                    // Update the label immediately
                    pathLabel.Text = Path.GetFileName(ImagePath);

                    onPropertyChanged();
                }
            };

            yPosition += 35;

            // Scale mode
            AddPropertyLabel(container, "Scale:", yPosition);
            Guna2ComboBox scaleCombo = AddPropertyComboBox(container, ScaleMode.ToString(), yPosition,
                Enum.GetNames<ImageScaleMode>(),
                value =>
                {
                    ScaleMode = Enum.Parse<ImageScaleMode>(value);
                    onPropertyChanged();
                });
            CacheControl("ScaleMode", scaleCombo, () => scaleCombo.SelectedItem = ScaleMode.ToString());
            yPosition += ControlRowHeight;

            // Opacity
            AddPropertyLabel(container, "Opacity:", yPosition);
            Guna2NumericUpDown opacityNumeric = AddPropertyNumericUpDown(container, Opacity, yPosition, value =>
            {
                Opacity = (byte)value;
                onPropertyChanged();
            }, 0, 255);
            opacityNumeric.Left = 170;
            CacheControl("Opacity", opacityNumeric, () => opacityNumeric.Value = Opacity);
            yPosition += ControlRowHeight;

            // Corner radius
            AddPropertyLabel(container, "Border radius %:", yPosition);
            Guna2NumericUpDown radiusNumeric = AddPropertyNumericUpDown(container, CornerRadius_Percent, yPosition, value =>
            {
                CornerRadius_Percent = (int)value;
                onPropertyChanged();
            }, 0, 100);
            radiusNumeric.Left = 170;
            CacheControl("CornerRadius_Percent", radiusNumeric, () => radiusNumeric.Value = CornerRadius_Percent);
            yPosition += ControlRowHeight;

            // Border thickness
            AddPropertyLabel(container, "Border thickness:", yPosition);
            Guna2NumericUpDown thicknessNumeric = AddPropertyNumericUpDown(container, BorderThickness, yPosition, value =>
            {
                BorderThickness = (int)value;
                onPropertyChanged();
            }, 0, 20);
            thicknessNumeric.Left = 170;
            CacheControl("BorderThickness", thicknessNumeric, () => thicknessNumeric.Value = BorderThickness);
            yPosition += ControlRowHeight;

            // Border color
            AddPropertyLabel(container, "Border Color:", yPosition);
            Panel borderColorPanel = AddColorPicker(container, yPosition, 170, BorderColor, color =>
            {
                BorderColor = color;
                onPropertyChanged();
            }, showLabel: false);
            CacheControl("BorderColor", borderColorPanel, () => borderColorPanel.BackColor = BorderColor);
            yPosition += ControlRowHeight;

            // Background color
            AddPropertyLabel(container, "Background color:", yPosition);
            Panel bgColorPanel = AddColorPicker(container, yPosition, 170, BackgroundColor, color =>
            {
                BackgroundColor = color;
                onPropertyChanged();
            }, showLabel: false);
            CacheControl("BackgroundColor", bgColorPanel, () => bgColorPanel.BackColor = BackgroundColor);
            yPosition += ControlRowHeight;

            return yPosition;
        }

        // Dispose
        public void Dispose()
        {
            Dispose(true);
            GC.SuppressFinalize(this);
        }
        protected virtual void Dispose(bool disposing)
        {
            if (disposing)
            {
                _cachedImage?.Dispose();
                _cachedImage = null;
                _cachedSvg = null;
            }
        }
        ~ImageElement()
        {
            Dispose(false);
        }
    }
}<|MERGE_RESOLUTION|>--- conflicted
+++ resolved
@@ -412,18 +412,6 @@
 
             graphics.DrawString(errorMessage, font, textBrush, Bounds, format);
         }
-<<<<<<< HEAD
-        public override void DrawDesignerElement(Graphics graphics)
-        {
-            // Draw same as RenderElement for consistency
-            RenderElement(graphics, null);
-
-            // Add a subtle overlay to indicate it's in designer mode
-            using SolidBrush overlayBrush = new(Color.FromArgb(10, 0, 0, 255));
-            graphics.FillRectangle(overlayBrush, Bounds);
-        }
-=======
->>>>>>> aa690a34
         protected override int CreateElementSpecificControls(Panel container, int yPosition, Action onPropertyChanged)
         {
             // Image path
