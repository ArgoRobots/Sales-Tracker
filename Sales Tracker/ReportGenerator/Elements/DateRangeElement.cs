﻿using Guna.UI2.WinForms;

namespace Sales_Tracker.ReportGenerator.Elements
{
    /// <summary>
    /// Date range element for displaying report date filters.
    /// </summary>
    public class DateRangeElement : BaseElement
    {
        public string DateFormat { get; set; } = "yyyy-MM-dd";
        public Color TextColor { get; set; } = Color.Gray;
        public float FontSize { get; set; } = 10f;
        public FontStyle FontStyle { get; set; } = FontStyle.Italic;
        public string FontFamily { get; set; } = "Segoe UI";
        public StringAlignment Alignment { get; set; } = StringAlignment.Near;
        public StringAlignment VerticalAlignment { get; set; } = StringAlignment.Center;

        public override ReportElementType GetElementType() => ReportElementType.DateRange;
        public override BaseElement Clone()
        {
            return new DateRangeElement
            {
                Id = Guid.NewGuid().ToString(),
                Bounds = Bounds,
                ZOrder = ZOrder,
                IsSelected = false,
                IsVisible = IsVisible,
                DateFormat = DateFormat,
                TextColor = TextColor,
                FontSize = FontSize,
                FontStyle = FontStyle,
                FontFamily = FontFamily,
                Alignment = Alignment,
                VerticalAlignment = VerticalAlignment
            };
        }
        public override void RenderElement(Graphics graphics, ReportConfiguration config)
        {
            if (config?.Filters == null) return;

            DateTime? startDate = config.Filters.StartDate;
            DateTime? endDate = config.Filters.EndDate;

            string dateText = "Period: ";
            if (startDate.HasValue && endDate.HasValue)
            {
                dateText += $"{startDate.Value.ToString(DateFormat)} to {endDate.Value.ToString(DateFormat)}";
            }
            else
            {
                dateText += "Not specified";
            }

            using Font font = new(FontFamily, FontSize, FontStyle);
            using SolidBrush brush = new(TextColor);

            StringFormat format = new()
            {
                Alignment = Alignment,
                LineAlignment = VerticalAlignment,
                FormatFlags = StringFormatFlags.NoWrap,
                Trimming = StringTrimming.EllipsisCharacter
            };

            graphics.DrawString(dateText, font, brush, Bounds, format);
        }
<<<<<<< HEAD
        public override void DrawDesignerElement(Graphics graphics)
        {
            using SolidBrush brush = new(Color.LightGreen);
            using Pen pen = new(Color.Gray, 1);
            graphics.FillRectangle(brush, Bounds);
            graphics.DrawRectangle(pen, Bounds);

            // Draw actual date range with current settings
            RenderElement(graphics, null);
        }
=======
>>>>>>> aa690a34
        protected override int CreateElementSpecificControls(Panel container, int yPosition, Action onPropertyChanged)
        {
            // Date format
            AddPropertyLabel(container, "Format:", yPosition);
            Guna2ComboBox formatCombo = AddPropertyComboBox(container, DateFormat, yPosition,
                ["yyyy-MM-dd", "MM/dd/yyyy", "dd/MM/yyyy", "MMM dd, yyyy", "MMMM dd, yyyy"],
                value =>
                {
                    DateFormat = value;
                    onPropertyChanged();
                });
            CacheControl("DateFormat", formatCombo, () => formatCombo.SelectedItem = DateFormat);
            yPosition += ControlRowHeight;

            // Font family
            AddPropertyLabel(container, "Font:", yPosition);
            Guna2ComboBox fontCombo = AddPropertyComboBox(container, FontFamily, yPosition,
                ["Segoe UI", "Arial", "Times New Roman", "Calibri", "Verdana"],
                value =>
                {
                    FontFamily = value;
                    onPropertyChanged();
                });
            CacheControl("FontFamily", fontCombo, () => fontCombo.SelectedItem = FontFamily);
            yPosition += ControlRowHeight;

            // Font size
            AddPropertyLabel(container, "Size:", yPosition);
            Guna2NumericUpDown sizeNumeric = AddPropertyNumericUpDown(container, (decimal)FontSize, yPosition, value =>
            {
                FontSize = (float)value;
                onPropertyChanged();
            }, 6, 24);
            CacheControl("FontSize", sizeNumeric, () => sizeNumeric.Value = (decimal)FontSize);
            yPosition += ControlRowHeight;

            // Font style toggle buttons
            AddPropertyLabel(container, "Style:", yPosition);
            AddFontStyleToggleButtons(container, yPosition, FontStyle, style =>
            {
                FontStyle = style;
                onPropertyChanged();
            });
            yPosition += ControlRowHeight;

            // Horizontal alignment
            AddPropertyLabel(container, "Align:", yPosition);
<<<<<<< HEAD
            Guna2ComboBox alignCombo = AddPropertyComboBox(container, AlignmentToDisplayText(Alignment), yPosition,
=======
            Guna2ComboBox alignCombo = AddPropertyComboBox(container, AlignmentHelper.ToDisplayText(Alignment), yPosition,
>>>>>>> aa690a34
                ["Left", "Center", "Right"],
                value =>
                {
                    Alignment = AlignmentHelper.FromDisplayText(value);
                    onPropertyChanged();
                });
<<<<<<< HEAD
            CacheControl("Alignment", alignCombo, () => alignCombo.SelectedItem = AlignmentToDisplayText(Alignment));
=======
            CacheControl("Alignment", alignCombo, () => alignCombo.SelectedItem = AlignmentHelper.ToDisplayText(Alignment));
>>>>>>> aa690a34
            yPosition += ControlRowHeight;

            // Vertical alignment
            AddPropertyLabel(container, "V-Align:", yPosition);
<<<<<<< HEAD
            Guna2ComboBox vAlignCombo = AddPropertyComboBox(container, VerticalAlignmentToDisplayText(VerticalAlignment), yPosition,
=======
            Guna2ComboBox vAlignCombo = AddPropertyComboBox(container, AlignmentHelper.ToDisplayText(VerticalAlignment), yPosition,
>>>>>>> aa690a34
                ["Top", "Middle", "Bottom"],
                value =>
                {
                    VerticalAlignment = AlignmentHelper.FromDisplayText(value);
                    onPropertyChanged();
                });
<<<<<<< HEAD
            CacheControl("VerticalAlignment", vAlignCombo, () => vAlignCombo.SelectedItem = VerticalAlignmentToDisplayText(VerticalAlignment));
=======
            CacheControl("VerticalAlignment", vAlignCombo, () => vAlignCombo.SelectedItem = AlignmentHelper.ToDisplayText(VerticalAlignment));
>>>>>>> aa690a34
            yPosition += ControlRowHeight;

            // Text color
            AddPropertyLabel(container, "Color:", yPosition);
            Panel colorPanel = AddColorPicker(container, yPosition, 85, TextColor, color =>
            {
                TextColor = color;
                onPropertyChanged();
            });
            CacheControl("TextColor", colorPanel, () => colorPanel.BackColor = TextColor);
            yPosition += ControlRowHeight;

            return yPosition;
        }
    }
}<|MERGE_RESOLUTION|>--- conflicted
+++ resolved
@@ -64,19 +64,6 @@
 
             graphics.DrawString(dateText, font, brush, Bounds, format);
         }
-<<<<<<< HEAD
-        public override void DrawDesignerElement(Graphics graphics)
-        {
-            using SolidBrush brush = new(Color.LightGreen);
-            using Pen pen = new(Color.Gray, 1);
-            graphics.FillRectangle(brush, Bounds);
-            graphics.DrawRectangle(pen, Bounds);
-
-            // Draw actual date range with current settings
-            RenderElement(graphics, null);
-        }
-=======
->>>>>>> aa690a34
         protected override int CreateElementSpecificControls(Panel container, int yPosition, Action onPropertyChanged)
         {
             // Date format
@@ -124,42 +111,26 @@
 
             // Horizontal alignment
             AddPropertyLabel(container, "Align:", yPosition);
-<<<<<<< HEAD
-            Guna2ComboBox alignCombo = AddPropertyComboBox(container, AlignmentToDisplayText(Alignment), yPosition,
-=======
             Guna2ComboBox alignCombo = AddPropertyComboBox(container, AlignmentHelper.ToDisplayText(Alignment), yPosition,
->>>>>>> aa690a34
                 ["Left", "Center", "Right"],
                 value =>
                 {
                     Alignment = AlignmentHelper.FromDisplayText(value);
                     onPropertyChanged();
                 });
-<<<<<<< HEAD
-            CacheControl("Alignment", alignCombo, () => alignCombo.SelectedItem = AlignmentToDisplayText(Alignment));
-=======
             CacheControl("Alignment", alignCombo, () => alignCombo.SelectedItem = AlignmentHelper.ToDisplayText(Alignment));
->>>>>>> aa690a34
             yPosition += ControlRowHeight;
 
             // Vertical alignment
             AddPropertyLabel(container, "V-Align:", yPosition);
-<<<<<<< HEAD
-            Guna2ComboBox vAlignCombo = AddPropertyComboBox(container, VerticalAlignmentToDisplayText(VerticalAlignment), yPosition,
-=======
             Guna2ComboBox vAlignCombo = AddPropertyComboBox(container, AlignmentHelper.ToDisplayText(VerticalAlignment), yPosition,
->>>>>>> aa690a34
                 ["Top", "Middle", "Bottom"],
                 value =>
                 {
                     VerticalAlignment = AlignmentHelper.FromDisplayText(value);
                     onPropertyChanged();
                 });
-<<<<<<< HEAD
-            CacheControl("VerticalAlignment", vAlignCombo, () => vAlignCombo.SelectedItem = VerticalAlignmentToDisplayText(VerticalAlignment));
-=======
             CacheControl("VerticalAlignment", vAlignCombo, () => vAlignCombo.SelectedItem = AlignmentHelper.ToDisplayText(VerticalAlignment));
->>>>>>> aa690a34
             yPosition += ControlRowHeight;
 
             // Text color
