--- conflicted
+++ resolved
@@ -32,14 +32,6 @@
         private Rectangle _selectionRectangle;
         private Point _selectionStartPoint;
         private BaseElement _currentPropertyElement = null;
-<<<<<<< HEAD
-
-        /// <summary>
-        /// Gets the parent report generator form.
-        /// </summary>
-        public ReportGenerator_Form ParentReportForm { get; private set; }
-=======
->>>>>>> aa690a34
 
         /// <summary>
         /// Gets the current report configuration.
@@ -1408,7 +1400,6 @@
             if (_currentPropertyElement != _selectedElement)
             {
                 _currentPropertyElement = _selectedElement;
-<<<<<<< HEAD
 
                 // Element handles its own caching internally
                 _selectedElement.CreatePropertyControls(
@@ -1416,15 +1407,6 @@
                     10,
                     OnPropertyChanged);
 
-=======
-
-                // Element handles its own caching internally
-                _selectedElement.CreatePropertyControls(
-                    PropertiesContainer_Panel,
-                    10,
-                    OnPropertyChanged);
-
->>>>>>> aa690a34
                 UpdatePropertyContainerTheme();
             }
             else
@@ -1440,21 +1422,12 @@
         {
             // Get the cached panel if it exists
             Panel cachedPanel = PropertiesContainer_Panel.Controls.OfType<Panel>().FirstOrDefault();
-<<<<<<< HEAD
 
             if (cachedPanel != null)
             {
                 // Set the BackColor of the cached panel itself
                 cachedPanel.BackColor = CustomColors.ControlBack;
 
-=======
-
-            if (cachedPanel != null)
-            {
-                // Set the BackColor of the cached panel itself
-                cachedPanel.BackColor = CustomColors.ControlBack;
-
->>>>>>> aa690a34
                 // Get controls from inside the cached panel
                 List<Control> controls = cachedPanel.Controls
                     .Cast<Control>()
